--- conflicted
+++ resolved
@@ -17,7 +17,7 @@
 
 
 def handle_predictions(conf, data, evaluate=(sys.stdout,),
-                       predict=False, detailed=False, evaluation=False):
+                       predict=False, detailed=False, trec_eval=False):
     '''
     Write predictions to TSV files and/or print evaluation figures.
     '''
@@ -26,8 +26,8 @@
         evaluator.writers.append(SummaryWriter(conf))
     if detailed:
         evaluator.writers.append(DetailedWriter(conf))
-    if evaluation:
-        evaluator.writers.append(EvaluationWriter(conf))
+    if trec_eval:
+        evaluator.writers.append(TRECWriter(conf))
 
     evaluator.evaluate(data)
 
@@ -58,11 +58,7 @@
         self.fn = conf.logging.prediction_fn
         self._entries = []
 
-<<<<<<< HEAD
     def update(self, mention, refs, occs, _y, _r, decision):
-=======
-    def update(self, mention, refs, occs, _potato1, _potato2, decision):
->>>>>>> 65d794b6
         '''Update with outcome information per occurrence.'''
         for occ in occs:
             entry = (*occ, mention, refs, *decision)
@@ -131,37 +127,38 @@
             category = 'unreachable'
         return category, id_
 
-class EvaluationWriter:
-    '''
-    Write two scripts for trec evaluation.
+
+class TRECWriter:
+    '''
+    Write two tables for TREC evaluation.
+
     Prediction file format:
-    qid, 0, docno, 0, sim, 0
+        qid, 0, docno, 0, sim, 0
+
     Gold file format:
-    qid, 0, docno, label
+        qid, 0, docno, label
     '''
 
     def __init__(self, conf):
         self.fn = conf.logging.trec_eva_fn
         self._entries = {'prediction': [], 'gold': []}
 
-    def update(self, _mention, _refs, occs, label, ranking,_outcome):
-        #writer.update(candidate, refs, start,occs)
+    def update(self, _mention, _refs, occs, label, ranking, _outcome):
         '''Add a sequence of 6 and 4 elements respectively'''
         for occ in occs:
-            for candidate,correct in zip(ranking,label):
-                qid = occ[0]+str(occ[1])
-                docno = candidate[2]
-                sim = candidate[0]
-                entry_prediction = (qid,0,docno,0,sim,0)
-                entry_gold = (qid,0,docno,correct[0])
+            qid = '{}-{}-{}'.format(*occ)
+            for (score, _, ids), correct in zip(ranking, label):
+                entry_prediction = (qid, 0, ids, 0, score, 0)
+                entry_gold = (qid, 0, ids, correct[0])
                 self._entries['prediction'].append(entry_prediction)
                 self._entries['gold'].append(entry_gold)
 
     def dump(self):
+        '''Write to disk.'''
         for category in self._entries:
-            with smart_open(self.fn.format(category),'w') as f:
+            with smart_open(self.fn.format(category), 'w') as f:
                 writer = csv.writer(f, quotechar=None,
-                                   delimiter='\t', lineterminator='\n')
+                                    delimiter='\t', lineterminator='\n')
                 writer.writerows(self._entries[category])
 
 class Evaluator:
