--- conflicted
+++ resolved
@@ -23,12 +23,8 @@
 from .vectorize import load_wemb, Vectorizer
 from .overlap import TokenOverlap
 from ..candidates.generate_candidates import candidate_generator
-<<<<<<< HEAD
-from ..util.util import CacheDict, TypeHider, smart_open
+from ..util.util import CacheDict, TypeHider, smart_open, ConfHash
 from .elmo import dummy
-=======
-from ..util.util import CacheDict, TypeHider, smart_open, ConfHash
->>>>>>> d971c974
 
 
 class Sampler:
